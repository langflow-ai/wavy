--- conflicted
+++ resolved
@@ -38,13 +38,8 @@
             index = concatenated.index.get_loc(block_data.index[0])
             new_values = concatenated.iloc[index-self.panel.horizon:index].values
             blocks.append(from_matrix(new_values, index = block_data.index, assets=assets, channels=channels))
-<<<<<<< HEAD
-
-        return PanelSide(blocks)
-=======
-        
+
         return Side(blocks)
->>>>>>> 5881d949
 
     def predict_val(self):
         return self._predict('val')
@@ -71,7 +66,7 @@
 
         # TODO Implement rMSE, R2, AE, RAE
         # https://stats.stackexchange.com/questions/142873/how-to-determine-the-accuracy-of-regression-which-measure-should-be-used
-            
+
         return metrics_result
 
 
@@ -104,18 +99,10 @@
         self.panel = panel
         self.use_assets = use_assets
 
-<<<<<<< HEAD
-        # if model_type:
-        self.loss = loss or PARAMS[model_type]['loss']
-        self.optimizer = optimizer or PARAMS[model_type]['optimizer']
-        self.metrics = metrics or PARAMS[model_type]['metrics']
-        self.last_activation = last_activation or PARAMS[model_type]['last_activation']
-=======
         self.loss = loss if loss else PARAMS[model_type]['loss']
         self.optimizer = optimizer if optimizer else PARAMS[model_type]['optimizer']
         self.metrics = metrics if metrics else PARAMS[model_type]['metrics']
         self.last_activation = last_activation if last_activation else PARAMS[model_type]['last_activation']
->>>>>>> 5881d949
 
         self.set_arrays()
         self.build_model()
@@ -137,22 +124,10 @@
         assets = self.panel.assets
         channels = self.panel.channels
 
-<<<<<<< HEAD
-        blocks = [
-            from_matrix(
-                block_data, index=y[i].index, assets=assets, channels=channels
-            )
-            for i, block_data in enumerate(predicted)
-        ]
-
-
-        return PanelSide(blocks)
-=======
         for i, block_data in enumerate(predicted):
             blocks.append(from_matrix(block_data, index = y[i].index, assets=assets, channels=channels))
-        
+
         return Side(blocks)
->>>>>>> 5881d949
 
     def predict(self):
         """Predict the test set."""
