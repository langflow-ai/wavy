import functools
import operator

import numpy as np
import pandas as pd
from tqdm.auto import tqdm

from .block import Block

from typing import List

# dunder_methods = ['__abs__', '__add__', '__aenter__', '__aexit__', '__aiter__', '__and__', '__anext__', '__await__', '__bool__', '__bytes__', '__call__', '__ceil__', '__class__', '__class_getitem__', '__cmp__', '__coerce__', '__complex__', '__contains__', '__del__', '__delattr__', '__delete__', '__delitem__', '__delslice__', '__dict__', '__dir__', '__div__', '__divmod__', '__enter__', '__eq__', '__exit__', '__float__', '__floor__', '__floordiv__', '__format__', '__fspath__', '__ge__', '__get__', '__getattr__', '__getattribute__', '__getitem__', '__getnewargs__', '__getslice__', '__gt__', '__hash__', '__hex__', '__iadd__', '__iand__', '__idiv__', '__ifloordiv__', '__ilshift__', '__imatmul__', '__imod__', '__import__', '__imul__', '__index__', '__init__', '__init_subclass__', '__instancecheck__', '__int__', '__invert__', '__ior__', '__ipow__', '__irshift__', '__isub__', '__iter__', '__itruediv__', '__ixor__', '__le__', '__len__', '__length_hint__', '__long__', '__lshift__', '__lt__', '__matmul__', '__metaclass__', '__missing__', '__mod__', '__mro__', '__mul__', '__ne__', '__neg__', '__new__', '__next__', '__nonzero__', '__oct__', '__or__', '__pos__', '__pow__', '__prepare__', '__radd__', '__rand__', '__rcmp__', '__rdiv__', '__rdivmod__', '__reduce__', '__reduce_ex__', '__repr__', '__reversed__', '__rfloordiv__', '__rlshift__', '__rmatmul__', '__rmod__', '__rmul__', '__ror__', '__round__', '__rpow__', '__rrshift__', '__rshift__', '__rsub__', '__rtruediv__', '__rxor__', '__set__', '__set_name__', '__setattr__', '__setitem__', '__setslice__', '__sizeof__', '__slots__', '__str__', '__sub__', '__subclasscheck__', '__subclasses__', '__truediv__', '__trunc__', '__unicode__', '__weakref__', '__xor__']
dunder_methods = ['__add__', '__sub__', '__mul__', '__ge__', '__gt__', '__le__', '__lt__', '__pow__']


# Plot
import numpy as np
import pandas as pd
import plotly as px
import plotly.graph_objects as go
import plotly.express as px
pd.set_option("multi_sparse", True)  # To see multilevel indexes
pd.options.plotting.backend = "plotly"
from plotly.subplots import make_subplots


class Side:
    def __init__(self, blocks):
        # TODO: blocks must have increasing indexes, add warning and reindex
        # TODO this check should be done when creating the panel

        class _IXIndexer:
            def __getitem__(self, item):
                return Side([i.ix[item] for i in blocks])
        class _iLocIndexer:
            def __getitem__(self, item):
                return Side([i.iloc[item] for i in blocks])
        class _LocIndexer:
            def __getitem__(self, item):
                return Side([i.loc[item] for i in blocks])
        class _AtIndexer:
            def __getitem__(self, item):
                return Side([i.at[item] for i in blocks])
        class _iAtIndexer:
            def __getitem__(self, item):
                return Side([i.iat[item] for i in blocks])

        self.blocks = blocks
        self.ix = _IXIndexer()
        self.iloc = _iLocIndexer()
        self.loc = _LocIndexer()
        self.at = _AtIndexer()
        self.iat = _iAtIndexer()

    def __getattr__(self, name):
        try:
            def wrapper(*args, **kwargs):
                return Side([getattr(block, name)(*args, **kwargs) for block in self.blocks])
            return wrapper
        except AttributeError:
            raise AttributeError(f"'Side' object has no attribute '{name}'")

    def __getitem__(self, key):
        return self.blocks.__getitem__(key)

    def __len__(self):
        return len(self.blocks)

    @property
    def first(self):
        """
        Side first DataBlock.

        Example:

<<<<<<< HEAD
        >>> panelside.first
                        MSFT                 AAPL
=======
        >>> side.first
                        MSFT                 AAPL          
>>>>>>> 5881d949
                        Open      Close      Open     Close
        Date
        2005-12-21  19.577126  19.475122  2.218566  2.246069
        2005-12-22  19.460543  19.373114  2.258598  2.261960
        """
        return self.blocks[0]

    @property
    def last(self):
        """
        Side last DataBlock.

        Example:

<<<<<<< HEAD
        >>> panelside.last
                        MSFT                 AAPL
=======
        >>> side.last
                        MSFT                 AAPL          
>>>>>>> 5881d949
                        Open      Close      Open     Close
        Date
        2005-12-22  19.460543  19.373114  2.258598  2.261960
        2005-12-23  19.322122  19.409552  2.266543  2.241485
        """
        return self.blocks[-1]

    @property
    def start(self):
        """
        Side first index.

        Example:

        >>> side.start
        Timestamp('2005-12-21 00:00:00')
        """
        return self.first.start

    @property
    def end(self):
        """
        Side last index.

        Example:

        >>> side.end
        Timestamp('2005-12-23 00:00:00')
        """
        return self.last.end

    @property
    def assets(self):
        """
        Side assets.

        Example:

        >>> side.assets
        0    AAPL
        1    MSFT
        dtype: object
        """
        return self.first.assets

    @property
    def channels(self):
        """
        Side channels.

        Example:

        >>> side.channels
        0    Open
        1    Close
        dtype: object
        """
        return self.first.channels

    @property
    def timesteps(self):
        """
        Side timesteps.

        Example:

        >>> side.timesteps
        DatetimeIndex(['2005-12-21', '2005-12-22', '2005-12-23'], dtype='datetime64[ns]', name='Date', freq=None)
        """
        # The same as the index
        return self.index

    @property
    def index(self):
        """
        Side index.

        Example:

        >>> side.index
        DatetimeIndex(['2005-12-21', '2005-12-22', '2005-12-23'], dtype='datetime64[ns]', name='Date', freq=None)
        """
        return self.as_dataframe().index

    # @property
    # def values(self):
    #     # TODO
    #     # ? In block the equivalent name is tensor
    #     """
    #     3D matrix with Side value.

    #     Example:

    #     >>> side.values
    #     array([[[19.57712554, 19.47512245,  2.21856582,  2.24606872],
    #             [19.46054323, 19.37311363,  2.25859845,  2.26195979]],
    #            [[19.46054323, 19.37311363,  2.25859845,  2.26195979],
    #             [19.32212198, 19.40955162,  2.26654326,  2.24148512]]])
    #     """
    #     return np.array(self.blocks)

    @property
    def shape(self):
        """
        Side shape.

        Example:

        >>> side.shape
        (2, 2, 2, 2)
        """
        return self.tensor4d.shape

    @property
    def tensor4d(self):
        """
        4D matrix with Side value.

        Example:

        >>> side.tensor
        array([[[[19.57712554, 19.47512245],
                 [19.46054323, 19.37311363]],
                [[ 2.21856582,  2.24606872],
                 [ 2.25859845,  2.26195979]]],
               [[[19.46054323, 19.37311363],
                 [19.32212198, 19.40955162]],
                [[ 2.25859845,  2.26195979],
                 [ 2.26654326,  2.24148512]]]])
        """
        # Could be calculate using using the block function but it is faster this way
        timesteps = self.first.index
        new_shape = (len(self), len(timesteps), len(self.assets), len(self.channels))
        values = self.tensor3d.reshape(*new_shape)
        return values.transpose(0, 2, 1, 3)
        # return np.array([block.tensor for block in tqdm(self.blocks)])

    @property
    def tensor3d(self):
        """
        3D matrix with Side value.

        Example:

        >>> side.matrix
        array([[[19.57712554, 19.47512245,  2.21856582,  2.24606872],
                [19.46054323, 19.37311363,  2.25859845,  2.26195979]],
               [[19.46054323, 19.37311363,  2.25859845,  2.26195979],
                [19.32212198, 19.40955162,  2.26654326,  2.24148512]]])
        """
        return np.array([block.matrix for block in tqdm(self.blocks)])


    def filter(self, assets: List[str] = None, channels: List[str] = None):
        """
        Side subset according to the specified assets and channels.

        Args:
            assets (list): List of assets
            channels (list): List of channels

        Returns:
            ``Side``: Filtered Side
        """
        return Side([block.filter(assets=assets, channels=channels) for block in tqdm(self.blocks)])

    def drop(self, assets=None, channels=None):
        """
        Subset of the Side columns discarding the specified assets and channels.

        Args:
            assets (list): List of assets
            channels (list): List of channels

        Returns:
            ``Side``: Filtered Side
        """
        return Side([block.drop(assets=assets, channels=channels) for block in tqdm(self.blocks)])

    def rename_assets(self, dict: dict):
        """
        Rename asset labels.

        Args:
            dict (dict): Dictionary with assets to rename

        Returns:
            ``Side``: Renamed Side
        """
        return Side([block.rename_assets(dict) for block in tqdm(self.blocks)])

    def rename_channels(self, dict: dict):
        """
        Rename channel labels.

        Args:
            dict (dict): Dictionary with channels to rename

        Returns:
            ``Side``: Renamed Side
        """
        return Side([block.rename_channels(dict) for block in tqdm(self.blocks)])

    def apply(self, func, on: str = 'timestamps'):
        """
        Apply a function along an axis of the DataBlock.

        Args:
            func (function): Function to apply to each column or row.
            on (str, default 'row'): Axis along which the function is applied:

                * 'timestamps': apply function to each timestamps.
                * 'channels': apply function to each channels.

        Returns:
            ``Side``: Result of applying `func` along the given axis of the Side.
        """
        return Side([block.apply(func, on) for block in tqdm(self.blocks)])

    def update(self, values=None, index: List = None, assets: List = None, channels: List = None):
        """
        Update function for any of Side properties.

        Args:
            values (ndarray): New values Dataframe.
            index (list): New list of index.
            assets (list): New list of assets
            channels (list): New list of channels

        Returns:
            ``Side``: Result of updated Side.
        """
        return Side([block.update(values[i], index, assets, channels) for i, block in tqdm(enumerate(self.blocks))])

    def _split_assets(self):
        # TODO RN ? Does it make sense??
        return [self.filter(asset) for asset in self.assets]
        # return [block.split_assets() for block in tqdm(self.blocks)]

    def sort_assets(self, order: List[str] = None):
        """
        Sort assets in alphabetical order.

        Args:
            order (List[str]): Asset order to be sorted.

        Returns:
            ``Side``: Result of sorting assets.
        """
<<<<<<< HEAD
        return PanelSide([block.sort_assets(order) for block in tqdm(self.blocks)])

=======
        return Side([block.sort_assets(order) for block in tqdm(self.blocks)])
        
>>>>>>> 5881d949
    def sort_channels(self, order: List[str] = None):
        """
        Sort channels in alphabetical order.

        Args:
            order (List[str]): Channel order to be sorted.

        Returns:
            ``Side``: Result of sorting channels.
        """
        return Side([block.sort_channels(order) for block in tqdm(self.blocks)])

    def swap_cols(self):
        """
        Swap columns levels, assets becomes channels and channels becomes assets

        Returns:
            ``Side``: Result of swapping columns.
        """
        return Side([block.swap_cols() for block in tqdm(self.blocks)])

    # Concept: How many blocks contain nan
    def countna(self):
        """
        Count NA/NaN cells for each Block.

        Returns:
            ``DataFrame``: NaN count for each Block.

        Example:

        >>> side.countna
           nan
        0    2
        1    2
        """
        values = [block.isnull().values.sum() for block in tqdm(self.blocks)]
        return pd.DataFrame(values, index=range(len(self.blocks)), columns=['nan'])

    def fillna(self, value=None, method: str = None):
        """
        Fill NA/NaN values using the specified method.

        Returns:
            ``Side``: Side with missing values filled.
        """
        return Side([block.fillna(value=value, method=method) for block in tqdm(self.blocks)])

    def dropna(self, x=True, y=True):
        """
        Drop pairs with missing values from the panel.

        Returns:
            ``Side``: Side with missing values dropped.
        """
        nan_values = self.findna()
        idx = {i for i in range(len(self)) if i not in nan_values}
        if not idx:
            raise ValueError("'dropna' would create empty Panel")
        return self[idx]

    # def numpy(self):
    #         new_shape = (len(self), len(self.timesteps), len(self.assets), len(self.channels))
    #         values = self.values.reshape(*new_shape)
    #         return values.transpose(0, 2, 1, 3)

    def findna(self):
        """
        Find NA/NaN values index.

        Returns:
            ``List``: List with index of missing values.
        """
        values = np.sum(self.tensor4d, axis=(3, 2, 1))
        values = pd.Series(values).isna()
        return values[values == True].index.tolist()

    # Used the function update, keep the same name as in block
    # def replace(self, data):
    #     blocks = [block.update(values=data[i]) for i, block in enumerate(self.blocks)]
    #     return Side(blocks)

    # ? Does it make sense, leave for next version
    # def add_channel(self, name, values):
    #     return [block.add_channel(name, values) for block in self.blocks]

    def as_dataframe(self):
        # Renamed from data
        """
        Reconstructs the dataframe.

        Returns:
            ``Side``: Result of sorting channels.
        """
        # Dataframe recontruction
        df = pd.concat(self.blocks)
        return df[~df.index.duplicated(keep="first")]

    def flat(self):
        """
        2D array with the flat value of each Block.

        Returns:
            ``DataFrame``: Result of flat function.

        Example:

        Side containing two Block, will present the following result.

<<<<<<< HEAD
        >>> panelside.first
                        MSFT                 AAPL
=======
        >>> side.first
                        MSFT                 AAPL          
>>>>>>> 5881d949
                        Open      Close      Open     Close
        Date
        2005-12-21  19.577126  19.475122  2.218566  2.246069
        2005-12-22  19.460543  19.373114  2.258598  2.261960

<<<<<<< HEAD
        >>> panelside.last
                        MSFT                 AAPL
=======
        >>> side.last
                        MSFT                 AAPL          
>>>>>>> 5881d949
                        Open      Close      Open     Close
        Date
        2005-12-22  19.460543  19.373114  2.258598  2.261960
        2005-12-23  19.322122  19.409552  2.266543  2.241485

        Where only the last timestep of each Block is used as index.

<<<<<<< HEAD
        >>> panelside.flat()
                           0         1        2        3         4         5        6        7
        2005-12-22 19.577126 19.475122 2.218566 2.246069 19.460543 19.373114 2.258598 2.261960
=======
        >>> side.flat()
                           0         1        2        3         4         5        6        7  
        2005-12-22 19.577126 19.475122 2.218566 2.246069 19.460543 19.373114 2.258598 2.261960 
>>>>>>> 5881d949
        2005-12-23 19.460543 19.373114 2.258598 2.261960 19.322122 19.409552 2.266543 2.241485
        """
        values = np.array([i.values.flatten() for i in self.blocks])
        index = [i.index[-1] for i in self.blocks]
        return pd.DataFrame(values, index=index)

    def flatten(self):
        # TODO return series for single column or dataframe
        """
        1D array with the flat value of all Blocks.

        Returns:
            ``array``: Result of flat function.

        Example:

        Side containing two Block, will present the following result.

<<<<<<< HEAD
        >>> panelside.first
                        MSFT                 AAPL
=======
        >>> side.first
                        MSFT                 AAPL          
>>>>>>> 5881d949
                        Open      Close      Open     Close
        Date
        2005-12-21  19.577126  19.475122  2.218566  2.246069
        2005-12-22  19.460543  19.373114  2.258598  2.261960

<<<<<<< HEAD
        >>> panelside.last
                        MSFT                 AAPL
=======
        >>> side.last
                        MSFT                 AAPL          
>>>>>>> 5881d949
                        Open      Close      Open     Close
        Date
        2005-12-22  19.460543  19.373114  2.258598  2.261960
        2005-12-23  19.322122  19.409552  2.266543  2.241485

        >>> side.flatten()
        array([19.57712554, 19.47512245,  2.21856582,  2.24606872, 19.46054323,
               19.37311363,  2.25859845,  2.26195979, 19.46054323, 19.37311363,
                2.25859845,  2.26195979, 19.32212198, 19.40955162,  2.26654326,
                2.24148512])
        """
        return self.flat().values.flatten()


    def plot(self, idx, assets: List[str] = None, channels: List[str] = None):
        """
        Side plot according to the specified assets and channels.

        Args:
            idx (int): Panel index
            assets (list): List of assets
            channels (list): List of channels

        Returns:
            ``Plot``: Plotted data
        """
        cmap = px.colors.qualitative.Plotly

        fig = make_subplots(rows=len(self.channels), cols=len(self.assets), subplot_titles=self.assets, shared_xaxes=True)

        # data = self.as_dataframe()

        for j, channel in enumerate(self.channels):
            c = cmap[j]
            for i, asset in enumerate(self.assets):

                showlegend = i <= 0
                # x_df = data.loc[:, (asset, channel)]

                x_df = self.blocks[idx].filter(assets=asset, channels=channel)
                index = x_df.index
                values = x_df.values.flatten()

                x_trace = go.Scatter(x=index, y=values,
                                line=dict(width=2, color=c), showlegend=showlegend, name=channel)

                fig.add_trace(x_trace, row=j+1, col=i+1)
                # Remove empty dates
                dt_all = pd.date_range(start=index[0],end=index[-1])
                dt_obs = [d.strftime("%Y-%m-%d") for d in index]
                dt_breaks = [d for d in dt_all.strftime("%Y-%m-%d").tolist() if not d in dt_obs]
                fig.update_xaxes(rangebreaks=[dict(values=dt_breaks)])

        fig.update_layout(showlegend=True)
        fig.show()<|MERGE_RESOLUTION|>--- conflicted
+++ resolved
@@ -73,13 +73,8 @@
 
         Example:
 
-<<<<<<< HEAD
-        >>> panelside.first
+        >>> side.first
                         MSFT                 AAPL
-=======
-        >>> side.first
-                        MSFT                 AAPL          
->>>>>>> 5881d949
                         Open      Close      Open     Close
         Date
         2005-12-21  19.577126  19.475122  2.218566  2.246069
@@ -94,13 +89,8 @@
 
         Example:
 
-<<<<<<< HEAD
-        >>> panelside.last
+        >>> side.last
                         MSFT                 AAPL
-=======
-        >>> side.last
-                        MSFT                 AAPL          
->>>>>>> 5881d949
                         Open      Close      Open     Close
         Date
         2005-12-22  19.460543  19.373114  2.258598  2.261960
@@ -350,13 +340,8 @@
         Returns:
             ``Side``: Result of sorting assets.
         """
-<<<<<<< HEAD
-        return PanelSide([block.sort_assets(order) for block in tqdm(self.blocks)])
-
-=======
         return Side([block.sort_assets(order) for block in tqdm(self.blocks)])
-        
->>>>>>> 5881d949
+
     def sort_channels(self, order: List[str] = None):
         """
         Sort channels in alphabetical order.
@@ -466,25 +451,15 @@
 
         Side containing two Block, will present the following result.
 
-<<<<<<< HEAD
-        >>> panelside.first
+        >>> side.first
                         MSFT                 AAPL
-=======
-        >>> side.first
-                        MSFT                 AAPL          
->>>>>>> 5881d949
                         Open      Close      Open     Close
         Date
         2005-12-21  19.577126  19.475122  2.218566  2.246069
         2005-12-22  19.460543  19.373114  2.258598  2.261960
 
-<<<<<<< HEAD
-        >>> panelside.last
+        >>> side.last
                         MSFT                 AAPL
-=======
-        >>> side.last
-                        MSFT                 AAPL          
->>>>>>> 5881d949
                         Open      Close      Open     Close
         Date
         2005-12-22  19.460543  19.373114  2.258598  2.261960
@@ -492,15 +467,9 @@
 
         Where only the last timestep of each Block is used as index.
 
-<<<<<<< HEAD
-        >>> panelside.flat()
+        >>> side.flat()
                            0         1        2        3         4         5        6        7
         2005-12-22 19.577126 19.475122 2.218566 2.246069 19.460543 19.373114 2.258598 2.261960
-=======
-        >>> side.flat()
-                           0         1        2        3         4         5        6        7  
-        2005-12-22 19.577126 19.475122 2.218566 2.246069 19.460543 19.373114 2.258598 2.261960 
->>>>>>> 5881d949
         2005-12-23 19.460543 19.373114 2.258598 2.261960 19.322122 19.409552 2.266543 2.241485
         """
         values = np.array([i.values.flatten() for i in self.blocks])
@@ -519,25 +488,15 @@
 
         Side containing two Block, will present the following result.
 
-<<<<<<< HEAD
-        >>> panelside.first
+        >>> side.first
                         MSFT                 AAPL
-=======
-        >>> side.first
-                        MSFT                 AAPL          
->>>>>>> 5881d949
                         Open      Close      Open     Close
         Date
         2005-12-21  19.577126  19.475122  2.218566  2.246069
         2005-12-22  19.460543  19.373114  2.258598  2.261960
 
-<<<<<<< HEAD
-        >>> panelside.last
+        >>> side.last
                         MSFT                 AAPL
-=======
-        >>> side.last
-                        MSFT                 AAPL          
->>>>>>> 5881d949
                         Open      Close      Open     Close
         Date
         2005-12-22  19.460543  19.373114  2.258598  2.261960
