--- conflicted
+++ resolved
@@ -684,13 +684,8 @@
         2005-12-21  2.218566  2.246069  19.577126  19.475122
         2005-12-22  2.258598  2.261960  19.460543  19.373114
 
-<<<<<<< HEAD
-        >>> timeblock.update(assets=['Microsoft', 'Apple'], channels=['Op', 'Cl'])
+        >>> block.update(assets=['Microsoft', 'Apple'], channels=['Op', 'Cl'])
                  Microsoft                 Apple
-=======
-        >>> block.update(assets=['Microsoft', 'Apple'], channels=['Op', 'Cl'])
-                 Microsoft                 Apple           
->>>>>>> 5881d949
                         Op         Cl         Op         Cl
         Date
         2005-12-21  19.577126  19.475122  19.460543  19.373114
@@ -908,13 +903,8 @@
         2005-12-21  2.218566  2.246069        NaN  19.475122
         2005-12-22  2.258598       NaN  19.460543  19.373114
 
-<<<<<<< HEAD
-        >>> timeblock.fillna(0)
+        >>> block.fillna(0)
                         MSFT                 AAPL
-=======
-        >>> block.fillna(0)
-                        MSFT                 AAPL          
->>>>>>> 5881d949
                         Open      Close      Open     Close
         Date
         2005-12-21  19.577126  19.475122  0.000000  2.246069
