--- conflicted
+++ resolved
@@ -17,40 +17,8 @@
     def __init__(self):
         super().__init__()
 
-<<<<<<< HEAD
-        return blocks
-
-    def predict_val(self):
-        return self._predict('val')
-
-    def predict(self):
-        return self._predict('test')
-
-    def evaluate(self, type: str = 'test'):
-        metrics_result = []
-        if type == 'test':
-            gt = self.panel.test.y.tensor3d
-        else:
-            gt = self.panel.val.y.tensor3d
-
-        for metric in self.metrics:
-            if metric in ['SE', 'MSE', 'RMSE']:
-                n = np.prod(gt.shape)
-                metric_result = np.power(gt - self._predict('test').tensor3d, 2).sum()
-            if metric in ['MSE', 'RMSE']:
-                metric_result = metric_result/n
-            if metric in ['RMSE']:
-                metric_result = np.sqrt(metric_result)
-            metrics_result.append(metric_result)
-
-        # TODO Implement rMSE, R2, AE, RAE
-        # https://stats.stackexchange.com/questions/142873/how-to-determine-the-accuracy-of-regression-which-measure-should-be-used
-
-        return metrics_result
-=======
     def call(self, inputs):
         return inputs
->>>>>>> b6cb6139
 
 
 class KerasBaseline:
