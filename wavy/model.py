--- conflicted
+++ resolved
@@ -9,7 +9,6 @@
 from tensorflow.keras.layers import (Conv1D, Dense, Flatten, Input,
                                      MaxPooling1D, Reshape, SeparableConv1D,
                                      concatenate)
-<<<<<<< HEAD
 from .panel import Panel
 
 
@@ -21,12 +20,10 @@
 import math
 
 
-class _ConstantKerasModel(tf.keras.Model):
-=======
+
 
 
 class _UnchangedKerasModel(tf.keras.Model):
->>>>>>> 7ef639bc
     """ A Keras model that returns the input values as outputs. """
 
     def __init__(self):
